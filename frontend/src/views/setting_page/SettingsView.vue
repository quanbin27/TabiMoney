<template>
  <v-container class="py-8">
    <v-row>
      <v-col cols="12">
        <h1 class="text-h4 mb-6">Cài đặt</h1>
      </v-col>
    </v-row>

    <v-row>
      <v-col cols="12" md="8">
        <!-- Notification Preferences -->
        <v-card class="mb-4">
          <v-card-title>
            <v-icon left>mdi-bell-outline</v-icon>
            Cài đặt thông báo
          </v-card-title>

          <v-card-text>
            <v-expansion-panels variant="accordion">
              <!-- Channel Preferences -->
              <v-expansion-panel title="Kênh thông báo">
                <v-expansion-panel-text>
                  <v-switch
                    v-model="notificationPrefs.email_enabled"
                    label="Email"
                    color="primary"
                    hide-details
                  ></v-switch>
                  <v-switch
                    v-model="notificationPrefs.telegram_enabled"
                    label="Telegram"
                    color="primary"
                    hide-details
                    :disabled="telegramStatus !== 'connected'"
                  ></v-switch>
                  <v-switch
                    v-model="notificationPrefs.in_app_enabled"
                    label="Trong ứng dụng"
                    color="primary"
                    hide-details
                  ></v-switch>
                  <v-alert v-if="telegramStatus !== 'connected'" type="info" variant="tonal" density="compact" class="mt-2">
                    Kích hoạt Telegram ở phần dưới để nhận thông báo qua Telegram
                  </v-alert>
                </v-expansion-panel-text>
              </v-expansion-panel>

              <!-- Feature Preferences -->
              <v-expansion-panel title="Loại thông báo">
                <v-expansion-panel-text>
                  <v-switch
                    v-model="notificationPrefs.budget_alerts"
                    label="Cảnh báo ngân sách"
                    color="primary"
                    hide-details
                  ></v-switch>
                  <v-switch
                    v-model="notificationPrefs.goal_alerts"
                    label="Cảnh báo mục tiêu"
                    color="primary"
                    hide-details
                  ></v-switch>
                  <v-switch
                    v-model="notificationPrefs.ai_alerts"
                    label="Cảnh báo AI"
                    color="primary"
                    hide-details
                  ></v-switch>
                  <v-switch
                    v-model="notificationPrefs.transaction_alerts"
                    label="Cảnh báo giao dịch"
                    color="primary"
                    hide-details
                  ></v-switch>
                  <v-switch
                    v-model="notificationPrefs.analytics_alerts"
                    label="Báo cáo phân tích"
                    color="primary"
                    hide-details
                  ></v-switch>
                </v-expansion-panel-text>
              </v-expansion-panel>

              <!-- Priority Preferences -->
              <v-expansion-panel title="Mức độ ưu tiên">
                <v-expansion-panel-text>
                  <v-switch
                    v-model="notificationPrefs.urgent_notifications"
                    label="Khẩn cấp"
                    color="red"
                    hide-details
                  ></v-switch>
                  <v-switch
                    v-model="notificationPrefs.high_notifications"
                    label="Cao"
                    color="orange"
                    hide-details
                  ></v-switch>
                  <v-switch
                    v-model="notificationPrefs.medium_notifications"
                    label="Trung bình"
                    color="yellow"
                    hide-details
                  ></v-switch>
                  <v-switch
                    v-model="notificationPrefs.low_notifications"
                    label="Thấp"
                    color="grey"
                    hide-details
                  ></v-switch>
                </v-expansion-panel-text>
              </v-expansion-panel>

              <!-- Frequency Preferences -->
              <v-expansion-panel title="Tần suất">
                <v-expansion-panel-text>
                  <v-switch
                    v-model="notificationPrefs.daily_digest"
                    label="Báo cáo hàng ngày"
                    color="primary"
                    hide-details
                  ></v-switch>
                  <v-switch
                    v-model="notificationPrefs.weekly_digest"
                    label="Báo cáo hàng tuần"
                    color="primary"
                    hide-details
                  ></v-switch>
                  <v-switch
                    v-model="notificationPrefs.monthly_digest"
                    label="Báo cáo hàng tháng"
                    color="primary"
                    hide-details
                  ></v-switch>
                  <v-switch
                    v-model="notificationPrefs.real_time_alerts"
                    label="Cảnh báo thời gian thực"
                    color="primary"
                    hide-details
                  ></v-switch>
                </v-expansion-panel-text>
              </v-expansion-panel>
            </v-expansion-panels>

            <v-divider class="my-4"></v-divider>

            <div class="d-flex justify-space-between align-center">
              <v-btn color="success" @click="testNotification" :loading="testingNotification">
                <v-icon left>mdi-bell-ring</v-icon>
                Gửi thông báo test
              </v-btn>
              <div>
                <v-btn color="secondary" @click="resetPreferences" :loading="resetting">
                  Khôi phục mặc định
                </v-btn>
                <v-btn color="primary" @click="savePreferences" :loading="saving" class="ml-2">
                  Lưu cài đặt
                </v-btn>
              </div>
            </div>
          </v-card-text>
        </v-card>

        <!-- Telegram Integration -->
        <v-card>
          <v-card-title>
            <v-icon size="36" color="blue">
              <svg viewBox="0 0 24 24">
                <path fill="currentColor"
                  d="M9.04 16.54L9.25 12.97L17.77 5.52C18.12 5.22 17.73 5.09 17.26 5.33L6.75 10.57L3.26 9.47C2.5 9.24 2.49 8.71 3.42 8.35L20.42 1.7C21.09 1.45 21.67 1.9 21.45 2.84L18.6 16.27C18.44 17.01 17.98 17.21 17.36 16.87L13.83 14.29L12.13 15.92C11.98 16.07 11.86 16.19 11.6 16.19L9.04 16.54Z" />
              </svg>
            </v-icon>

            Tích hợp Telegram Bot
          </v-card-title>

          <v-card-text>
            <p class="text-body-1 mb-4">
              Liên kết tài khoản TabiMoney với Telegram Bot để sử dụng các tính năng AI và dashboard trên Telegram.
            </p>

            <v-alert v-if="telegramStatus === 'connected'" type="success" class="mb-4">
              Tài khoản đã được liên kết với Telegram Bot
            </v-alert>

            <v-alert v-else-if="telegramStatus === 'disconnected'" type="info" class="mb-4">
              Tài khoản chưa được liên kết với Telegram Bot
            </v-alert>

            <div v-if="telegramStatus === 'disconnected'">
              <v-btn color="primary" @click="generateLinkCode" :loading="generatingCode" class="mb-4">
                <v-icon left>mdi-link</v-icon>
                Tạo mã liên kết
              </v-btn>

              <v-card v-if="linkCode" class="mt-4" color="primary" variant="outlined">
                <v-card-text>
                  <h3 class="text-h6 mb-2">Mã liên kết của bạn:</h3>
                  <v-text-field :value="linkCode" readonly variant="outlined" append-icon="mdi-content-copy"
                    @click:append="copyToClipboard" class="mb-2" />
                  <p class="text-caption">
                    ⏰ Mã này có hiệu lực trong {{ linkCodeExpiry }} phút
                  </p>
                  <p class="text-body-2">
                    <strong>Hướng dẫn:</strong><br>
                    1. Sao chép mã liên kết ở trên<br>
                    2. Mở Telegram và tìm bot @TabiMoneyBot<br>
                    3. Gửi lệnh /link<br>
                    4. Dán mã liên kết vào bot<br>
                    5. Hoàn tất liên kết!
                  </p>
                </v-card-text>
              </v-card>
            </div>

            <div v-else-if="telegramStatus === 'connected'">
              <v-btn color="error" @click="disconnectTelegram" :loading="disconnecting">
                <v-icon left>mdi-link-off</v-icon>
                Hủy liên kết
              </v-btn>
            </div>
          </v-card-text>
        </v-card>
      </v-col>

      <v-col cols="12" md="4">
        <v-card class="h-100">
          <v-card-title>
            <v-icon left>mdi-robot</v-icon>
            Tính năng Telegram Bot
          </v-card-title>

          <v-card-text>
            <v-list>
              <v-list-item>
                <template v-slot:prepend>
                  <v-icon>mdi-chart-line</v-icon>
                </template>
                <v-list-item-title>Dashboard tài chính</v-list-item-title>
                <v-list-item-subtitle>Xem tổng quan chi tiêu</v-list-item-subtitle>
              </v-list-item>

              <v-list-item>
                <template v-slot:prepend>
                  <v-icon>mdi-chat</v-icon>
                </template>
                <v-list-item-title>Chat với AI</v-list-item-title>
                <v-list-item-subtitle>Phân tích và tư vấn tài chính</v-list-item-subtitle>
              </v-list-item>

              <v-list-item>
                <template v-slot:prepend>
                  <v-icon>mdi-bell</v-icon>
                </template>
                <v-list-item-title>Thông báo</v-list-item-title>
                <v-list-item-subtitle>Nhận cảnh báo chi tiêu</v-list-item-subtitle>
              </v-list-item>
            </v-list>
          </v-card-text>
        </v-card>
      </v-col>
    </v-row>

    <!-- Snackbar for notifications -->
    <v-snackbar v-model="snackbar.show" :color="snackbar.color" :timeout="snackbar.timeout">
      {{ snackbar.message }}
      <template v-slot:actions>
        <v-btn color="white" variant="text" @click="snackbar.show = false">
          Đóng
        </v-btn>
      </template>
    </v-snackbar>
  </v-container>
</template>

<script setup>
import { api } from '@/services/api'
<<<<<<< HEAD
import { useAuthStore } from '@/stores/auth'
import { onMounted, ref } from 'vue'
=======
import { notificationPreferencesAPI } from '@/services/api'
>>>>>>> 392c4f35

const authStore = useAuthStore()

// Reactive data
const telegramStatus = ref('disconnected') // 'connected', 'disconnected', 'loading'
const linkCode = ref('')
const generatingCode = ref(false)
const disconnecting = ref(false)
const linkCodeExpiry = ref(10)

// Notification preferences
const notificationPrefs = ref({
  email_enabled: true,
  telegram_enabled: true,
  in_app_enabled: true,
  push_enabled: false,
  budget_alerts: true,
  goal_alerts: true,
  ai_alerts: true,
  transaction_alerts: true,
  analytics_alerts: true,
  urgent_notifications: true,
  high_notifications: true,
  medium_notifications: true,
  low_notifications: false,
  daily_digest: false,
  weekly_digest: true,
  monthly_digest: true,
  real_time_alerts: true,
  quiet_hours_start: '22:00',
  quiet_hours_end: '08:00',
  timezone: 'Asia/Ho_Chi_Minh'
})
const saving = ref(false)
const resetting = ref(false)
const testingNotification = ref(false)

const snackbar = ref({
  show: false,
  message: '',
  color: 'success',
  timeout: 3000
})

// Methods
const generateLinkCode = async () => {
  try {
    generatingCode.value = true

    const response = await api.post('/auth/telegram/generate-link-code')

    if (response.data.success) {
      linkCode.value = response.data.link_code
      linkCodeExpiry.value = response.data.expiry_minutes

      showSnackbar('Mã liên kết đã được tạo thành công!', 'success')

      setTimeout(() => {
        checkTelegramStatus()
      }, 1000)
    } else {
      showSnackbar('Không thể tạo mã liên kết. Vui lòng thử lại.', 'error')
    }
  } catch (error) {
    console.error('Error generating link code:', error)
    showSnackbar('Có lỗi xảy ra khi tạo mã liên kết.', 'error')
  } finally {
    generatingCode.value = false
  }
}

const checkTelegramStatus = async () => {
  try {
    telegramStatus.value = 'loading'

    const response = await api.get('/auth/telegram/status')

    if (response.data.connected) {
      telegramStatus.value = 'connected'
    } else {
      telegramStatus.value = 'disconnected'
    }
  } catch (error) {
    console.error('Error checking Telegram status:', error)
    telegramStatus.value = 'disconnected'
  }
}

const disconnectTelegram = async () => {
  try {
    disconnecting.value = true

    const response = await api.post('/auth/telegram/disconnect')

    if (response.data.success) {
      telegramStatus.value = 'disconnected'
      linkCode.value = ''
      showSnackbar('Đã hủy liên kết Telegram thành công!', 'success')
    } else {
      showSnackbar('Không thể hủy liên kết. Vui lòng thử lại.', 'error')
    }
  } catch (error) {
    console.error('Error disconnecting Telegram:', error)
    showSnackbar('Có lỗi xảy ra khi hủy liên kết.', 'error')
  } finally {
    disconnecting.value = false
  }
}

const copyToClipboard = async () => {
  try {
    await navigator.clipboard.writeText(linkCode.value)
    showSnackbar('Đã sao chép mã liên kết!', 'success')
  } catch (error) {
    console.error('Error copying to clipboard:', error)
    showSnackbar('Không thể sao chép mã liên kết.', 'error')
  }
}

const showSnackbar = (message, color = 'success') => {
  snackbar.value = {
    show: true,
    message,
    color,
    timeout: 3000
  }
}

// Notification preferences methods
const loadNotificationPreferences = async () => {
  try {
    const response = await notificationPreferencesAPI.getPreferences()
    if (response.data?.data) {
      notificationPrefs.value = { ...notificationPrefs.value, ...response.data.data }
    }
  } catch (error) {
    console.error('Error loading notification preferences:', error)
  }
}

const savePreferences = async () => {
  try {
    saving.value = true
    await notificationPreferencesAPI.updatePreferences(notificationPrefs.value)
    showSnackbar('Cài đặt thông báo đã được lưu thành công!', 'success')
  } catch (error) {
    console.error('Error saving notification preferences:', error)
    showSnackbar('Không thể lưu cài đặt thông báo. Vui lòng thử lại.', 'error')
  } finally {
    saving.value = false
  }
}

const resetPreferences = async () => {
  try {
    resetting.value = true
    await notificationPreferencesAPI.resetToDefaults()
    await loadNotificationPreferences()
    showSnackbar('Cài đặt đã được khôi phục về mặc định!', 'success')
  } catch (error) {
    console.error('Error resetting notification preferences:', error)
    showSnackbar('Không thể khôi phục cài đặt. Vui lòng thử lại.', 'error')
  } finally {
    resetting.value = false
  }
}

const testNotification = async () => {
  try {
    testingNotification.value = true
    await notificationPreferencesAPI.testNotification('in_app')
    showSnackbar('Thông báo test đã được gửi! Kiểm tra hộp thông báo ở góc trên.', 'success')
    // Reload notifications after a short delay to see the new notification
    setTimeout(() => {
      // Trigger notification reload in App.vue by dispatching event or window reload notifications
      window.dispatchEvent(new Event('notification:refresh'))
    }, 500)
  } catch (error) {
    console.error('Error sending test notification:', error)
    showSnackbar('Không thể gửi thông báo test. Vui lòng thử lại.', 'error')
  } finally {
    testingNotification.value = false
  }
}

// Lifecycle
onMounted(() => {
  checkTelegramStatus()
  loadNotificationPreferences()
})
</script><|MERGE_RESOLUTION|>--- conflicted
+++ resolved
@@ -275,12 +275,7 @@
 
 <script setup>
 import { api } from '@/services/api'
-<<<<<<< HEAD
-import { useAuthStore } from '@/stores/auth'
-import { onMounted, ref } from 'vue'
-=======
 import { notificationPreferencesAPI } from '@/services/api'
->>>>>>> 392c4f35
 
 const authStore = useAuthStore()
 
